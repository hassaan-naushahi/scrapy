--- conflicted
+++ resolved
@@ -62,11 +62,18 @@
 commands =
     py.test {posargs:scrapy tests}
 
-<<<<<<< HEAD
+[testenv:flake8]
+basepython = python3.8
+deps =
+    {[testenv]deps}
+    pytest-flake8
+commands =
+    py.test --flake8 {posargs:scrapy tests}
+    
 [testenv:pylint]
-basepython = python3.7
+basepython = python3.8
 deps =
-    {[testenv:py35]deps}
+    {[testenv]deps}
     # Optional dependencies
     boto
     reppy
@@ -76,15 +83,6 @@
 
 commands =
     pylint conftest.py docs extras scrapy setup.py tests
-=======
-[testenv:flake8]
-basepython = python3.8
-deps =
-    {[testenv]deps}
-    pytest-flake8
-commands =
-    py.test --flake8 {posargs:scrapy tests}
->>>>>>> d874c4d9
 
 [docs]
 changedir = docs
