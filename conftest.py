--- conflicted
+++ resolved
@@ -81,21 +81,12 @@
 def requires_uvloop(request):
     if not request.node.get_closest_marker("requires_uvloop"):
         return
-<<<<<<< HEAD
-    if sys.implementation.name == "pypy":
-        pytest.skip("uvloop does not support pypy properly")
-    if platform.system() == "Windows":
-        pytest.skip("uvloop does not support Windows")
-    if twisted_version == Version("twisted", 21, 2, 0):
-        pytest.skip("https://twistedmatrix.com/trac/ticket/10106")
-=======
     try:
         import uvloop
 
         del uvloop
     except ImportError:
         pytest.skip("uvloop is not installed")
->>>>>>> 631fc65f
 
 
 def pytest_configure(config):
