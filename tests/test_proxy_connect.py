import json
import os
import re
<<<<<<< HEAD
import sys
from urllib.parse import urlsplit, urlunsplit
from subprocess import Popen, PIPE

import pytest
=======
from subprocess import Popen, PIPE
import sys

import pytest
from six.moves.urllib.parse import urlsplit, urlunsplit
>>>>>>> beb7d80d
from testfixtures import LogCapture
from twisted.internet import defer
from twisted.trial.unittest import TestCase

from scrapy.utils.test import get_crawler
from scrapy.http import Request
from tests.spiders import SimpleSpider, SingleRequestSpider
from tests.mockserver import MockServer


class MitmProxy:
    auth_user = 'scrapy'
    auth_pass = 'scrapy'

    def start(self):
        from scrapy.utils.test import get_testenv
        script = """
import sys
from mitmproxy.tools.main import mitmdump
sys.argv[0] = "mitmdump"
sys.exit(mitmdump())
        """
<<<<<<< HEAD
        cert_path = os.path.join(
            os.path.abspath(os.path.dirname(__file__)),
            'keys',
            'mitmproxy-ca.pem'
        )
        self.proc = Popen(
            [
                sys.executable,
                '-c', script,
                '--listen-host', '127.0.0.1',
                '--listen-port', '0',
                '--proxyauth', '%s:%s' % (self.auth_user, self.auth_pass),
                '--certs', cert_path,
                '--ssl-insecure',
            ],
            stdout=PIPE,
            env=get_testenv()
        )
=======
        cert_path = os.path.join(os.path.abspath(os.path.dirname(__file__)),
                                 'keys', 'mitmproxy-ca.pem')
        self.proc = Popen([sys.executable,
                           '-c', script,
                           '--listen-host', '127.0.0.1',
                           '--listen-port', '0',
                           '--proxyauth', '%s:%s' % (self.auth_user, self.auth_pass),
                           '--certs', cert_path,
                           '--ssl-insecure',
                           ],
                          stdout=PIPE, env=get_testenv())
>>>>>>> beb7d80d
        line = self.proc.stdout.readline().decode('utf-8')
        host_port = re.search(r'listening at http://([^:]+:\d+)', line).group(1)
        address = 'http://%s:%s@%s' % (self.auth_user, self.auth_pass, host_port)
        return address

    def stop(self):
        self.proc.kill()
        self.proc.communicate()


def _wrong_credentials(proxy_url):
    bad_auth_proxy = list(urlsplit(proxy_url))
    bad_auth_proxy[1] = bad_auth_proxy[1].replace('scrapy:scrapy@', 'wrong:wronger@')
    return urlunsplit(bad_auth_proxy)


class ProxyConnectTestCase(TestCase):

    def setUp(self):
        self.mockserver = MockServer()
        self.mockserver.__enter__()
        self._oldenv = os.environ.copy()

        self._proxy = MitmProxy()
        proxy_url = self._proxy.start()
        os.environ['https_proxy'] = proxy_url
        os.environ['http_proxy'] = proxy_url

    def tearDown(self):
        self.mockserver.__exit__(None, None, None)
        self._proxy.stop()
        os.environ = self._oldenv

    @defer.inlineCallbacks
    def test_https_connect_tunnel(self):
        crawler = get_crawler(SimpleSpider)
        with LogCapture() as logs:
            yield crawler.crawl(self.mockserver.url("/status?n=200", is_secure=True))
        self._assert_got_response_code(200, logs)

<<<<<<< HEAD
    @pytest.mark.xfail(reason='mitmproxy gives an error for noconnect requests')
    @defer.inlineCallbacks
    def test_https_noconnect(self):
        proxy = os.environ['https_proxy']
        os.environ['https_proxy'] = proxy + '?noconnect'
        crawler = get_crawler(SimpleSpider)
        with LogCapture() as logs:
            yield crawler.crawl(self.mockserver.url("/status?n=200", is_secure=True))
        self._assert_got_response_code(200, logs)

=======
>>>>>>> beb7d80d
    @pytest.mark.xfail(reason='Python 3.6+ fails this earlier', condition=sys.version_info.minor >= 6)
    @defer.inlineCallbacks
    def test_https_connect_tunnel_error(self):
        crawler = get_crawler(SimpleSpider)
        with LogCapture() as logs:
            yield crawler.crawl("https://localhost:99999/status?n=200")
        self._assert_got_tunnel_error(logs)

    @defer.inlineCallbacks
    def test_https_tunnel_auth_error(self):
        os.environ['https_proxy'] = _wrong_credentials(os.environ['https_proxy'])
        crawler = get_crawler(SimpleSpider)
        with LogCapture() as logs:
            yield crawler.crawl(self.mockserver.url("/status?n=200", is_secure=True))
        # The proxy returns a 407 error code but it does not reach the client;
        # he just sees a TunnelError.
        self._assert_got_tunnel_error(logs)

    @defer.inlineCallbacks
    def test_https_tunnel_without_leak_proxy_authorization_header(self):
        request = Request(self.mockserver.url("/echo", is_secure=True))
        crawler = get_crawler(SingleRequestSpider)
        with LogCapture() as logs:
            yield crawler.crawl(seed=request)
<<<<<<< HEAD
        self._assert_got_response_code(200, logs)
        echo = json.loads(crawler.spider.meta['responses'][0].text)
        self.assertTrue('Proxy-Authorization' not in echo['headers'])

=======
        self._assert_got_response_code(200, l)
        echo = json.loads(crawler.spider.meta['responses'][0].text)
        self.assertTrue('Proxy-Authorization' not in echo['headers'])

    # The noconnect mode isn't supported by the current mitmproxy, it returns
    # "Invalid request scheme: https" as it doesn't seem to support full URLs in GET at all,
    # and it's not clear what behavior is intended by Scrapy and by mitmproxy here.
    # https://github.com/mitmproxy/mitmproxy/issues/848 may be related.
    # The Scrapy noconnect mode was required, at least in the past, to work with Crawlera,
    # and https://github.com/scrapy-plugins/scrapy-crawlera/pull/44 seems to be related.

    @pytest.mark.xfail(reason='mitmproxy gives an error for noconnect requests')
    @defer.inlineCallbacks
    def test_https_noconnect(self):
        proxy = os.environ['https_proxy']
        os.environ['https_proxy'] = proxy + '?noconnect'
        crawler = get_crawler(SimpleSpider)
        with LogCapture() as l:
            yield crawler.crawl(self.mockserver.url("/status?n=200", is_secure=True))
        self._assert_got_response_code(200, l)

>>>>>>> beb7d80d
    @pytest.mark.xfail(reason='mitmproxy gives an error for noconnect requests')
    @defer.inlineCallbacks
    def test_https_noconnect_auth_error(self):
        os.environ['https_proxy'] = _wrong_credentials(os.environ['https_proxy']) + '?noconnect'
        crawler = get_crawler(SimpleSpider)
        with LogCapture() as logs:
            yield crawler.crawl(self.mockserver.url("/status?n=200", is_secure=True))
        self._assert_got_response_code(407, logs)

    def _assert_got_response_code(self, code, log):
        print(log)
        self.assertEqual(str(log).count('Crawled (%d)' % code), 1)

    def _assert_got_tunnel_error(self, log):
        print(log)
        self.assertIn('TunnelError', str(log))<|MERGE_RESOLUTION|>--- conflicted
+++ resolved
@@ -1,19 +1,11 @@
 import json
 import os
 import re
-<<<<<<< HEAD
 import sys
 from urllib.parse import urlsplit, urlunsplit
 from subprocess import Popen, PIPE
 
 import pytest
-=======
-from subprocess import Popen, PIPE
-import sys
-
-import pytest
-from six.moves.urllib.parse import urlsplit, urlunsplit
->>>>>>> beb7d80d
 from testfixtures import LogCapture
 from twisted.internet import defer
 from twisted.trial.unittest import TestCase
@@ -36,26 +28,6 @@
 sys.argv[0] = "mitmdump"
 sys.exit(mitmdump())
         """
-<<<<<<< HEAD
-        cert_path = os.path.join(
-            os.path.abspath(os.path.dirname(__file__)),
-            'keys',
-            'mitmproxy-ca.pem'
-        )
-        self.proc = Popen(
-            [
-                sys.executable,
-                '-c', script,
-                '--listen-host', '127.0.0.1',
-                '--listen-port', '0',
-                '--proxyauth', '%s:%s' % (self.auth_user, self.auth_pass),
-                '--certs', cert_path,
-                '--ssl-insecure',
-            ],
-            stdout=PIPE,
-            env=get_testenv()
-        )
-=======
         cert_path = os.path.join(os.path.abspath(os.path.dirname(__file__)),
                                  'keys', 'mitmproxy-ca.pem')
         self.proc = Popen([sys.executable,
@@ -67,7 +39,6 @@
                            '--ssl-insecure',
                            ],
                           stdout=PIPE, env=get_testenv())
->>>>>>> beb7d80d
         line = self.proc.stdout.readline().decode('utf-8')
         host_port = re.search(r'listening at http://([^:]+:\d+)', line).group(1)
         address = 'http://%s:%s@%s' % (self.auth_user, self.auth_pass, host_port)
@@ -108,19 +79,6 @@
             yield crawler.crawl(self.mockserver.url("/status?n=200", is_secure=True))
         self._assert_got_response_code(200, logs)
 
-<<<<<<< HEAD
-    @pytest.mark.xfail(reason='mitmproxy gives an error for noconnect requests')
-    @defer.inlineCallbacks
-    def test_https_noconnect(self):
-        proxy = os.environ['https_proxy']
-        os.environ['https_proxy'] = proxy + '?noconnect'
-        crawler = get_crawler(SimpleSpider)
-        with LogCapture() as logs:
-            yield crawler.crawl(self.mockserver.url("/status?n=200", is_secure=True))
-        self._assert_got_response_code(200, logs)
-
-=======
->>>>>>> beb7d80d
     @pytest.mark.xfail(reason='Python 3.6+ fails this earlier', condition=sys.version_info.minor >= 6)
     @defer.inlineCallbacks
     def test_https_connect_tunnel_error(self):
@@ -145,13 +103,7 @@
         crawler = get_crawler(SingleRequestSpider)
         with LogCapture() as logs:
             yield crawler.crawl(seed=request)
-<<<<<<< HEAD
         self._assert_got_response_code(200, logs)
-        echo = json.loads(crawler.spider.meta['responses'][0].text)
-        self.assertTrue('Proxy-Authorization' not in echo['headers'])
-
-=======
-        self._assert_got_response_code(200, l)
         echo = json.loads(crawler.spider.meta['responses'][0].text)
         self.assertTrue('Proxy-Authorization' not in echo['headers'])
 
@@ -172,7 +124,6 @@
             yield crawler.crawl(self.mockserver.url("/status?n=200", is_secure=True))
         self._assert_got_response_code(200, l)
 
->>>>>>> beb7d80d
     @pytest.mark.xfail(reason='mitmproxy gives an error for noconnect requests')
     @defer.inlineCallbacks
     def test_https_noconnect_auth_error(self):
