--- conflicted
+++ resolved
@@ -240,14 +240,10 @@
         self.assertEqual(newresponse.body, plainbody)
         self.assertEqual(newresponse.encoding, resolve_encoding("gb2312"))
         self.assertStatsEqual("httpcompression/response_count", 1)
-<<<<<<< HEAD
-        self.assertStatsEqual("httpcompression/response_bytes", 104)
-        self.assertIn('Content-Encoding', newresponse.headers)
-        self.assertEqual(b'gzip', newresponse.headers['Content-Encoding'])
-        self.assertIn(b'decoded', newresponse.flags)
-=======
+        self.assertIn('Content-Encoding', newresponse.headers)
+        self.assertEqual(b'gzip', newresponse.headers['Content-Encoding'])
+        self.assertIn(b'decoded', newresponse.flags)
         self.assertStatsEqual("httpcompression/response_bytes", len(plainbody))
->>>>>>> 70ba3a08
 
     def test_process_response_force_recalculate_encoding(self):
         headers = {
@@ -274,12 +270,8 @@
         self.assertIn('Content-Encoding', newresponse.headers)
         self.assertEqual(b'gzip', newresponse.headers['Content-Encoding'])
         self.assertStatsEqual("httpcompression/response_count", 1)
-<<<<<<< HEAD
-        self.assertStatsEqual("httpcompression/response_bytes", 104)
-        self.assertIn(b'decoded', newresponse.flags)
-=======
+        self.assertIn(b'decoded', newresponse.flags)
         self.assertStatsEqual("httpcompression/response_bytes", len(plainbody))
->>>>>>> 70ba3a08
 
     def test_process_response_no_content_type_header(self):
         headers = {
@@ -304,12 +296,8 @@
         self.assertIn('Content-Encoding', newresponse.headers)
         self.assertEqual(b'identity', newresponse.headers['Content-Encoding'])
         self.assertStatsEqual("httpcompression/response_count", 1)
-<<<<<<< HEAD
-        self.assertStatsEqual("httpcompression/response_bytes", 104)
         self.assertIn(b'decode', newresponse.flags)
-=======
         self.assertStatsEqual("httpcompression/response_bytes", len(plainbody))
->>>>>>> 70ba3a08
 
     def test_process_response_gzipped_contenttype(self):
         response = self._getresponse("gzip")
@@ -414,7 +402,6 @@
         self.assertIn('Content-Encoding', newresponse.headers)
         self.assertEqual(b'gzip', newresponse.headers['Content-Encoding'])
         self.assertStatsEqual("httpcompression/response_count", None)
-<<<<<<< HEAD
         self.assertStatsEqual("httpcompression/response_bytes", None)
 
     def test_process_response_keeps_content_encoding_header(self):
@@ -508,7 +495,4 @@
             (
                 "Setting COMPRESSION_KEEP_ENCODING_HEADER=False is deprecated",
             ),
-        )
-=======
-        self.assertStatsEqual("httpcompression/response_bytes", None)
->>>>>>> 70ba3a08
+        )