import json
import os
import random
import sys
<<<<<<< HEAD
import time
=======
>>>>>>> 16e0636d
from subprocess import Popen, PIPE
from urllib.parse import urlencode

from OpenSSL import SSL
from six.moves.urllib.parse import urlencode
from twisted.web.server import Site, NOT_DONE_YET
from twisted.web.resource import Resource
from twisted.web.static import File
from twisted.web.test.test_webclient import PayloadResource
from twisted.web.server import GzipEncoderFactory
from twisted.web.resource import EncodingResourceWrapper
from twisted.web.util import redirectTo
from twisted.internet import reactor, ssl
from twisted.internet.task import deferLater

from scrapy.utils.python import to_bytes, to_unicode
from scrapy.utils.ssl import SSL_OP_NO_TLSv1_3


def getarg(request, name, default=None, type=None):
    if name in request.args:
        value = request.args[name][0]
        if type is not None:
            value = type(value)
        return value
    else:
        return default


class LeafResource(Resource):

    isLeaf = True

    def deferRequest(self, request, delay, f, *a, **kw):
        def _cancelrequest(_):
            # silence CancelledError
            d.addErrback(lambda _: None)
            d.cancel()

        d = deferLater(reactor, delay, f, *a, **kw)
        request.notifyFinish().addErrback(_cancelrequest)
        return d


class Follow(LeafResource):

    def render(self, request):
        total = getarg(request, b"total", 100, type=int)
        show = getarg(request, b"show", 1, type=int)
        order = getarg(request, b"order", b"desc")
        maxlatency = getarg(request, b"maxlatency", 0, type=float)
        n = getarg(request, b"n", total, type=int)
        if order == b"rand":
            nlist = [random.randint(1, total) for _ in range(show)]
        else:  # order == "desc"
            nlist = range(n, max(n - show, 0), -1)

        lag = random.random() * maxlatency
        self.deferRequest(request, lag, self.renderRequest, request, nlist)
        return NOT_DONE_YET

    def renderRequest(self, request, nlist):
        s = """<html> <head></head> <body>"""
        args = request.args.copy()
        for nl in nlist:
            args[b"n"] = [to_bytes(str(nl))]
            argstr = urlencode(args, doseq=True)
            s += "<a href='/follow?%s'>follow %d</a><br>" % (argstr, nl)
        s += """</body>"""
        request.write(to_bytes(s))
        request.finish()


class Delay(LeafResource):

    def render_GET(self, request):
        n = getarg(request, b"n", 1, type=float)
        b = getarg(request, b"b", 1, type=int)
        if b:
            # send headers now and delay body
            request.write('')
        self.deferRequest(request, n, self._delayedRender, request, n)
        return NOT_DONE_YET

    def _delayedRender(self, request, n):
        request.write(to_bytes("Response delayed for %0.3f seconds\n" % n))
        request.finish()


class Status(LeafResource):

    def render_GET(self, request):
        n = getarg(request, b"n", 200, type=int)
        request.setResponseCode(n)
        return b""


class Raw(LeafResource):

    def render_GET(self, request):
        request.startedWriting = 1
        self.deferRequest(request, 0, self._delayedRender, request)
        return NOT_DONE_YET
    render_POST = render_GET

    def _delayedRender(self, request):
        raw = getarg(request, b'raw', b'HTTP 1.1 200 OK\n')
        request.startedWriting = 1
        request.write(raw)
        request.channel.transport.loseConnection()
        request.finish()


class Echo(LeafResource):

    def render_GET(self, request):
        output = {
            'headers': dict(
                (to_unicode(k), [to_unicode(v) for v in vs])
                for k, vs in request.requestHeaders.getAllRawHeaders()),
            'body': to_unicode(request.content.read()),
        }
        return to_bytes(json.dumps(output))
    render_POST = render_GET


class RedirectTo(LeafResource):

    def render(self, request):
        goto = getarg(request, b'goto', b'/')
        # we force the body content, otherwise Twisted redirectTo()
        # returns HTML with <meta http-equiv="refresh"
        redirectTo(goto, request)
        return b'redirecting...'


class Partial(LeafResource):

    def render_GET(self, request):
        request.setHeader(b"Content-Length", b"1024")
        self.deferRequest(request, 0, self._delayedRender, request)
        return NOT_DONE_YET

    def _delayedRender(self, request):
        request.write(b"partial content\n")
        request.finish()


class Drop(Partial):

    def _delayedRender(self, request):
        abort = getarg(request, b"abort", 0, type=int)
        request.write(b"this connection will be dropped\n")
        tr = request.channel.transport
        try:
            if abort and hasattr(tr, 'abortConnection'):
                tr.abortConnection()
            else:
                tr.loseConnection()
        finally:
            request.finish()


class Root(Resource):

    def __init__(self):
        Resource.__init__(self)
        self.putChild(b"status", Status())
        self.putChild(b"follow", Follow())
        self.putChild(b"delay", Delay())
        self.putChild(b"partial", Partial())
        self.putChild(b"drop", Drop())
        self.putChild(b"raw", Raw())
        self.putChild(b"echo", Echo())
        self.putChild(b"payload", PayloadResource())
        self.putChild(b"xpayload", EncodingResourceWrapper(PayloadResource(), [GzipEncoderFactory()]))
        try:
            from tests import tests_datadir
            self.putChild(b"files", File(os.path.join(tests_datadir, 'test_site/files/')))
        except Exception:
            pass
        self.putChild(b"redirect-to", RedirectTo())

    def getChild(self, name, request):
        return self

    def render(self, request):
        return b'Scrapy mock HTTP server\n'


class MockServer():

    def __enter__(self):
        from scrapy.utils.test import get_testenv

        self.proc = Popen([sys.executable, '-u', '-m', 'tests.mockserver'],
                          stdout=PIPE, env=get_testenv())
        http_address = self.proc.stdout.readline().strip().decode('ascii')
        https_address = self.proc.stdout.readline().strip().decode('ascii')

        self.http_address = http_address
        self.https_address = https_address

        return self

    def __exit__(self, exc_type, exc_value, traceback):
        self.proc.kill()
        self.proc.communicate()

    def url(self, path, is_secure=False):
        host = self.http_address.replace('0.0.0.0', '127.0.0.1')
        if is_secure:
            host = self.https_address
        return host + path


def ssl_context_factory(keyfile='keys/localhost.key', certfile='keys/localhost.crt', cipher_string=None):
    factory = ssl.DefaultOpenSSLContextFactory(
         os.path.join(os.path.dirname(__file__), keyfile),
         os.path.join(os.path.dirname(__file__), certfile),
         )
    if cipher_string:
        ctx = factory.getContext()
        # disabling TLS1.2+ because it unconditionally enables some strong ciphers
        ctx.set_options(SSL.OP_CIPHER_SERVER_PREFERENCE | SSL.OP_NO_TLSv1_2 | SSL_OP_NO_TLSv1_3)
        ctx.set_cipher_list(to_bytes(cipher_string))
    return factory


if __name__ == "__main__":
    root = Root()
    factory = Site(root)
    httpPort = reactor.listenTCP(0, factory)
    contextFactory = ssl_context_factory()
    httpsPort = reactor.listenSSL(0, factory, contextFactory)

    def print_listening():
        httpHost = httpPort.getHost()
        httpsHost = httpsPort.getHost()
        httpAddress = 'http://%s:%d' % (httpHost.host, httpHost.port)
        httpsAddress = 'https://%s:%d' % (httpsHost.host, httpsHost.port)
        print(httpAddress)
        print(httpsAddress)

    reactor.callWhenRunning(print_listening)
    reactor.run()<|MERGE_RESOLUTION|>--- conflicted
+++ resolved
@@ -2,15 +2,10 @@
 import os
 import random
 import sys
-<<<<<<< HEAD
-import time
-=======
->>>>>>> 16e0636d
 from subprocess import Popen, PIPE
 from urllib.parse import urlencode
 
 from OpenSSL import SSL
-from six.moves.urllib.parse import urlencode
 from twisted.web.server import Site, NOT_DONE_YET
 from twisted.web.resource import Resource
 from twisted.web.static import File
