--- conflicted
+++ resolved
@@ -160,11 +160,8 @@
 }
 FEED_EXPORT_INDENT = 0
 
-<<<<<<< HEAD
+FEED_STORAGE_FTP_ACTIVE = False
 FEED_STORAGE_GCS_ACL = ''
-=======
-FEED_STORAGE_FTP_ACTIVE = False
->>>>>>> b0eaf114
 FEED_STORAGE_S3_ACL = ''
 
 FILES_STORE_S3_ACL = 'private'
