--- conflicted
+++ resolved
@@ -84,7 +84,7 @@
         self.middleware = DownloaderMiddlewareManager.from_crawler(crawler)
         self._slot_gc_loop = task.LoopingCall(self._slot_gc)
         self._slot_gc_loop.start(60)
-        self.per_slot_settings = self.settings.getdict('DOWNLOAD_SLOTS', {})
+        self.per_slot_settings = self.settings.getdict("DOWNLOAD_SLOTS", {})
 
     def fetch(self, request, spider):
         def _deactivate(response):
@@ -101,14 +101,11 @@
     def _get_slot(self, request, spider):
         key = self._get_slot_key(request, spider)
         if key not in self.slots:
-<<<<<<< HEAD
             slot_settings = self.per_slot_settings.get(key, {})
             conc = slot_settings.get(
-                'concurrency', self.ip_concurrency if self.ip_concurrency else self.domain_concurrency
-=======
-            conc = (
-                self.ip_concurrency if self.ip_concurrency else self.domain_concurrency
->>>>>>> b9f52fea
+                'concurrency', (
+                    self.ip_concurrency if self.ip_concurrency else self.domain_concurrency
+                )
             )
             conc, delay = _get_concurrency_delay(conc, spider, self.settings)
             delay = slot_settings.get('delay', delay)
