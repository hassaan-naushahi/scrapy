--- conflicted
+++ resolved
@@ -3,11 +3,7 @@
 import warnings
 from itertools import chain
 from logging import getLogger
-<<<<<<< HEAD
-from typing import TYPE_CHECKING, Any, Dict, List, Optional, Union
-=======
-from typing import TYPE_CHECKING, List, Optional, Tuple, Union
->>>>>>> b4293e8f
+from typing import TYPE_CHECKING, Any, Dict, List, Optional, Tuple, Union
 
 from scrapy import Request, Spider, signals
 from scrapy.crawler import Crawler
