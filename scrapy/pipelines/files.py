--- conflicted
+++ resolved
@@ -155,36 +155,7 @@
     def _headers_to_botocore_kwargs(self, headers):
         """Convert headers to botocore keyword arguments."""
         # This is required while we need to support both boto and botocore.
-<<<<<<< HEAD
-        mapping = CaseInsensitiveDict({
-            'Content-Type': 'ContentType',
-            'Cache-Control': 'CacheControl',
-            'Content-Disposition': 'ContentDisposition',
-            'Content-Encoding': 'ContentEncoding',
-            'Content-Language': 'ContentLanguage',
-            'Content-Length': 'ContentLength',
-            'Content-MD5': 'ContentMD5',
-            'Expires': 'Expires',
-            'X-Amz-Grant-Full-Control': 'GrantFullControl',
-            'X-Amz-Grant-Read': 'GrantRead',
-            'X-Amz-Grant-Read-ACP': 'GrantReadACP',
-            'X-Amz-Grant-Write-ACP': 'GrantWriteACP',
-            'X-Amz-Object-Lock-Legal-Hold': 'ObjectLockLegalHoldStatus',
-            'X-Amz-Object-Lock-Mode': 'ObjectLockMode',
-            'X-Amz-Object-Lock-Retain-Until-Date': 'ObjectLockRetainUntilDate',
-            'X-Amz-Request-Payer': 'RequestPayer',
-            'X-Amz-Server-Side-Encryption': 'ServerSideEncryption',
-            'X-Amz-Server-Side-Encryption-Aws-Kms-Key-Id': 'SSEKMSKeyId',
-            'X-Amz-Server-Side-Encryption-Context': 'SSEKMSEncryptionContext',
-            'X-Amz-Server-Side-Encryption-Customer-Algorithm': 'SSECustomerAlgorithm',
-            'X-Amz-Server-Side-Encryption-Customer-Key': 'SSECustomerKey',
-            'X-Amz-Server-Side-Encryption-Customer-Key-Md5': 'SSECustomerKeyMD5',
-            'X-Amz-Storage-Class': 'StorageClass',
-            'X-Amz-Tagging': 'Tagging',
-            'X-Amz-Website-Redirect-Location': 'WebsiteRedirectLocation',
-        })
-=======
-        mapping = CaselessDict(
+        mapping = CaseInsensitiveDict(
             {
                 "Content-Type": "ContentType",
                 "Cache-Control": "CacheControl",
@@ -213,7 +184,6 @@
                 "X-Amz-Website-Redirect-Location": "WebsiteRedirectLocation",
             }
         )
->>>>>>> e9e1034a
         extra = {}
         for key, value in headers.items():
             try:
